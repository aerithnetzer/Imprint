import os
import argparse
import subprocess

<<<<<<< HEAD
def main():
    parser = argparse.ArgumentParser(description="Batch submit Imprint jobs")
    parser.add_argument("account", help="SLURM account (e.g., p12345)")
    parser.add_argument("email", help="email for SLURM notifications")
    parser.add_argument("parent_dir", help="Parent directory containing subdirectories")
    parser.add_argument("--output_root", default="outputs", help="Root output directory")
    parser.add_argument("--extra_args", default="", help="Extra args for Imprint")
    args = parser.parse_args()
=======
SLURM_TEMPLATE = """#!/bin/bash
#SBATCH --account={account}  ## YOUR ACCOUNT pXXXX or bXXXX
#SBATCH --partition=gengpu  ### PARTITION (buyin, short, normal, etc)
#SBATCH --nodes=1 ## how many computers do you need - for AlphaFold this should always be one
#SBATCH --ntasks-per-node=4 ## how many cpus or processors do you need on each computer
#SBATCH --job-name=multi-ollama ## When you run squeue -u <NETID> this is how you can identify the job
#SBATCH --time=0:30:00 ## how long does this need to run
#SBATCH --mem=16GB ## how much RAM do you need per node (this effects your FairShare score so be careful to not ask for more than you need))
#SBATCH --gres=gpu:1 ## type of GPU requested, and number of GPU cards to run on
#SBATCH --output=output-%j.out ## standard out goes to this file
#SBATCH --error=error-%j.err ## standard error goes to this file
#SBATCH --mail-type=ALL ## you can receive e-mail alerts from SLURM when your job begins and when your job finishes (completed, failed, etc)
#SBATCH --mail-user={email} ## your email, non-Northwestern email addresses may not be supported


# Source in all the helper functions - No need to change any of this
source_helpers () {
  # Generate random integer in range [$1..$2]
  random_number () {
    shuf -i ${1}-${2} -n 1
  }
  export -f random_number
>>>>>>> fced2ee0

    if not os.path.exists(args.parent_dir):
        raise FileNotFoundError(f"Parent directory {args.parent_dir} does not exist.")

    os.makedirs(args.output_root, exist_ok=True)

    for name in os.listdir(args.parent_dir):
        subdir = os.path.join(args.parent_dir, name)
        if os.path.isdir(subdir):
            output_dir = os.path.join(args.output_root, name)
            os.makedirs(output_dir, exist_ok=True)

            SLURM_TEMPLATE = rf"""#!/bin/bash
#SBATCH --account={args.account}  ## YOUR ACCOUNT pXXXX or bXXXX
#SBATCH --partition=gengpu
#SBATCH --nodes=1
#SBATCH --ntasks-per-node=4
#SBATCH --job-name=multi-ollama
#SBATCH --time=0:30:00
#SBATCH --mem=16GB
#SBATCH --gres=gpu:4
#SBATCH --output=output-%j.out
#SBATCH --error=error-%j.err
#SBATCH --mail-type=ALL
#SBATCH --mail-user={args.email}

source_helpers () {{
  random_number () {{ shuf -i ${{1}}-${{2}} -n 1; }}
  export -f random_number

  port_used_python() {{ python -c "import socket; socket.socket().connect(('${{1}}',${{2}}))" >/dev/null 2>&1; }}
  port_used_python3() {{ python3 -c "import socket; socket.socket().connect(('${{1}}',${{2}}))" >/dev/null 2>&1; }}
  port_used_nc(){{ nc -w 2 "$1" "$2" < /dev/null > /dev/null 2>&1; }}
  port_used_lsof(){{ lsof -i :"$2" >/dev/null 2>&1; }}

  port_used_bash(){{
    local bash_supported=$(strings /bin/bash 2>/dev/null | grep tcp)
    if [ "$bash_supported" == "/dev/tcp/*/*" ]; then
      (: < /dev/tcp/$1/$2) >/dev/null 2>&1
    else
      return 127
    fi
  }}

  port_used () {{
    local port="${{1#*:}}"
    local host=$((expr "${{1}}" : '\\(.*\\):' || echo "localhost") | awk 'END{{print $NF}}')
    local port_strategies=(port_used_nc port_used_lsof port_used_bash port_used_python port_used_python3)

    for strategy in ${{port_strategies[@]}};
    do
      $strategy $host $port
      status=$?
      if [[ "$status" == "0" ]] || [[ "$status" == "1" ]]; then
        return $status
      fi
    done
    return 127
  }}
  export -f port_used

  find_port () {{
    local host="${{1:-localhost}}"
    local port=$(random_number "${{2:-2000}}" "${{3:-65535}}")
    while port_used "${{host}}:${{port}}"; do
      port=$(random_number "${{2:-2000}}" "${{3:-65535}}")
    done
    echo "${{port}}"
  }}
  export -f find_port

  wait_until_port_used () {{
    local port="${{1}}"
    local time="${{2:-30}}"
    for ((i=1; i<=time*2; i++)); do
      port_used "${{port}}"
      port_status=$?
      if [ "$port_status" == "0" ]; then
        return 0
      elif [ "$port_status" == "127" ]; then
         echo "commands to find port were either not found or inaccessible."
         echo "command options are lsof, nc, bash's /dev/tcp, or python (or python3) with socket lib."
         return 127
      fi
      sleep 0.5
    done
    return 1
  }}
  export -f wait_until_port_used
}}
export -f source_helpers
source_helpers

OLLAMA_PORT=$(find_port localhost 7000 11000)
export OLLAMA_PORT
echo $OLLAMA_PORT

module load ollama/0.11.4
module load gcc/12.3.0-gcc

export OLLAMA_HOST=0.0.0.0:${{OLLAMA_PORT}}
export SINGULARITYENV_OLLAMA_HOST=0.0.0.0:${{OLLAMA_PORT}}

ollama serve &> serve_ollama_${{SLURM_JOBID}}.log &
sleep 10

uv run ./main.py -i ./{name} -o ./{output_dir} {args.extra_args}
"""

            script_path = f"submit_{name}.sh"
            with open(script_path, "w") as f:
                f.write(SLURM_TEMPLATE)

            subprocess.run(["sbatch", script_path])
            os.remove(script_path)


if __name__ == "__main__":
    main()
<|MERGE_RESOLUTION|>--- conflicted
+++ resolved
@@ -2,16 +2,6 @@
 import argparse
 import subprocess
 
-<<<<<<< HEAD
-def main():
-    parser = argparse.ArgumentParser(description="Batch submit Imprint jobs")
-    parser.add_argument("account", help="SLURM account (e.g., p12345)")
-    parser.add_argument("email", help="email for SLURM notifications")
-    parser.add_argument("parent_dir", help="Parent directory containing subdirectories")
-    parser.add_argument("--output_root", default="outputs", help="Root output directory")
-    parser.add_argument("--extra_args", default="", help="Extra args for Imprint")
-    args = parser.parse_args()
-=======
 SLURM_TEMPLATE = """#!/bin/bash
 #SBATCH --account={account}  ## YOUR ACCOUNT pXXXX or bXXXX
 #SBATCH --partition=gengpu  ### PARTITION (buyin, short, normal, etc)
@@ -34,57 +24,39 @@
     shuf -i ${1}-${2} -n 1
   }
   export -f random_number
->>>>>>> fced2ee0
 
-    if not os.path.exists(args.parent_dir):
-        raise FileNotFoundError(f"Parent directory {args.parent_dir} does not exist.")
+  port_used_python() {
+    python -c "import socket; socket.socket().connect(('$1',$2))" >/dev/null 2>&1
+  }
 
-    os.makedirs(args.output_root, exist_ok=True)
+  port_used_python3() {
+    python3 -c "import socket; socket.socket().connect(('$1',$2))" >/dev/null 2>&1
+  }
 
-    for name in os.listdir(args.parent_dir):
-        subdir = os.path.join(args.parent_dir, name)
-        if os.path.isdir(subdir):
-            output_dir = os.path.join(args.output_root, name)
-            os.makedirs(output_dir, exist_ok=True)
+  port_used_nc(){
+    nc -w 2 "$1" "$2" < /dev/null > /dev/null 2>&1
+  }
 
-            SLURM_TEMPLATE = rf"""#!/bin/bash
-#SBATCH --account={args.account}  ## YOUR ACCOUNT pXXXX or bXXXX
-#SBATCH --partition=gengpu
-#SBATCH --nodes=1
-#SBATCH --ntasks-per-node=4
-#SBATCH --job-name=multi-ollama
-#SBATCH --time=0:30:00
-#SBATCH --mem=16GB
-#SBATCH --gres=gpu:4
-#SBATCH --output=output-%j.out
-#SBATCH --error=error-%j.err
-#SBATCH --mail-type=ALL
-#SBATCH --mail-user={args.email}
+  port_used_lsof(){
+    lsof -i :"$2" >/dev/null 2>&1
+  }
 
-source_helpers () {{
-  random_number () {{ shuf -i ${{1}}-${{2}} -n 1; }}
-  export -f random_number
-
-  port_used_python() {{ python -c "import socket; socket.socket().connect(('${{1}}',${{2}}))" >/dev/null 2>&1; }}
-  port_used_python3() {{ python3 -c "import socket; socket.socket().connect(('${{1}}',${{2}}))" >/dev/null 2>&1; }}
-  port_used_nc(){{ nc -w 2 "$1" "$2" < /dev/null > /dev/null 2>&1; }}
-  port_used_lsof(){{ lsof -i :"$2" >/dev/null 2>&1; }}
-
-  port_used_bash(){{
+  port_used_bash(){
     local bash_supported=$(strings /bin/bash 2>/dev/null | grep tcp)
     if [ "$bash_supported" == "/dev/tcp/*/*" ]; then
       (: < /dev/tcp/$1/$2) >/dev/null 2>&1
     else
       return 127
     fi
-  }}
+  }
 
-  port_used () {{
-    local port="${{1#*:}}"
-    local host=$((expr "${{1}}" : '\\(.*\\):' || echo "localhost") | awk 'END{{print $NF}}')
+  # Check if port $1 is in use
+  port_used () {
+    local port="${1#*:}"
+    local host=$((expr "${1}" : '\(.*\):' || echo "localhost") | awk 'END{print $NF}')
     local port_strategies=(port_used_nc port_used_lsof port_used_bash port_used_python port_used_python3)
 
-    for strategy in ${{port_strategies[@]}};
+    for strategy in ${port_strategies[@]};
     do
       $strategy $host $port
       status=$?
@@ -92,25 +64,30 @@
         return $status
       fi
     done
+
     return 127
-  }}
+  }
   export -f port_used
 
-  find_port () {{
-    local host="${{1:-localhost}}"
-    local port=$(random_number "${{2:-2000}}" "${{3:-65535}}")
-    while port_used "${{host}}:${{port}}"; do
-      port=$(random_number "${{2:-2000}}" "${{3:-65535}}")
+  # Find available port in range [$2..$3] for host $1
+  # Default: [2000..65535]
+  find_port () {
+    local host="${1:-localhost}"
+    local port=$(random_number "${2:-2000}" "${3:-65535}")
+    while port_used "${host}:${port}"; do
+      port=$(random_number "${2:-2000}" "${3:-65535}")
     done
-    echo "${{port}}"
-  }}
+    echo "${port}"
+  }
   export -f find_port
 
-  wait_until_port_used () {{
-    local port="${{1}}"
-    local time="${{2:-30}}"
+  # Wait $2 seconds until port $1 is in use
+  # Default: wait 30 seconds
+  wait_until_port_used () {
+    local port="${1}"
+    local time="${2:-30}"
     for ((i=1; i<=time*2; i++)); do
-      port_used "${{port}}"
+      port_used "${port}"
       port_status=$?
       if [ "$port_status" == "0" ]; then
         return 0
@@ -122,32 +99,63 @@
       sleep 0.5
     done
     return 1
-  }}
+  }
   export -f wait_until_port_used
-}}
+
+}
 export -f source_helpers
+
 source_helpers
 
+# Find available port to run server on
 OLLAMA_PORT=$(find_port localhost 7000 11000)
 export OLLAMA_PORT
 echo $OLLAMA_PORT
 
+
 module load ollama/0.11.4
 module load gcc/12.3.0-gcc
 
-export OLLAMA_HOST=0.0.0.0:${{OLLAMA_PORT}}
-export SINGULARITYENV_OLLAMA_HOST=0.0.0.0:${{OLLAMA_PORT}}
+export OLLAMA_HOST=0.0.0.0:${OLLAMA_PORT} #what should our IP address be?
+export SINGULARITYENV_OLLAMA_HOST=0.0.0.0:${OLLAMA_PORT}
 
-ollama serve &> serve_ollama_${{SLURM_JOBID}}.log &
+#start Ollama service
+ollama serve &> serve_ollama_${SLURM_JOBID}.log &
 sleep 10
+#wait until Ollama service has been started
 
-uv run ./main.py -i ./{name} -o ./{output_dir} {args.extra_args}
+
+#Run the python script
+uv run ./main.py -i ./{name} -o ./{output_dir} {extra_args}
 """
 
+
+def main():
+    parser = argparse.ArgumentParser(description="Batch submit Imprint jobs")
+    parser.add_argument("account", help="SLURM account (e.g., p12345)")
+    parser.add_argument("email", help="email for SLURM notifications")
+    parser.add_argument("parent_dir", help="Parent directory containing subdirectories")
+    parser.add_argument(
+        "--output_root", default="outputs", help="Root output directory"
+    )
+    parser.add_argument("--extra_args", default="", help="Extra args for Imprint")
+    args = parser.parse_args()
+
+    for name in os.listdir(args.parent_dir):
+        subdir = os.path.join(args.parent_dir, name)
+        if os.path.isdir(subdir):
+            output_dir = os.path.join(args.output_root, name)
+            script_content = SLURM_TEMPLATE.format(
+                account=args.account,
+                email=args.email,
+                name=name,
+                input_dir=subdir,
+                output_dir=output_dir,
+                extra_args=args.extra_args,
+            )
             script_path = f"submit_{name}.sh"
             with open(script_path, "w") as f:
-                f.write(SLURM_TEMPLATE)
-
+                f.write(script_content)
             subprocess.run(["sbatch", script_path])
             os.remove(script_path)
 
