from imprint import Imprint
import os
import glob
import argparse

parser = argparse.ArgumentParser(
    prog="Imprint", description="Imprint takes as input a folder path"
)
parser.add_argument("-i", "--input")
parser.add_argument(
    "-o",
    "--output",
)
parser.add_argument("-b", "--benchmark", action="store_true")
parser.add_argument("-a", "--alias")
parser.add_argument("-v", "--verbose", action="store_true")
parser.add_argument("-r", "--recursive", action="store_true")
args = parser.parse_args()


def main():
    image_paths = []
    input: str = str(args.input)
    recursive: bool = bool(args.recursive)
    alias: bool = bool(args.alias)
    print(input, recursive, alias)
    if os.path.isdir(input):
        if recursive:
            image_paths = sorted(glob.glob(f"{input}/**/*.jpg", recursive=True))
            print(image_paths)
        else:
            image_paths = sorted(glob.glob(f"{input}/*.jpg"))
            print(image_paths)
    elif os.path.isfile(input):
        image_paths = [input]
    else:
        print("Input path does not exist or is invalid.")
        return

    i = Imprint(
        image_paths,
<<<<<<< HEAD
        use_transformer=False,  # If True, use the transformer model defined in the transformer_model parameter. If False will default to pytesseract
        transformer_model="gemma3:12b-multigpu",  # IGNORED IF USE_TRANSFORMER IS FALSE
=======
        use_ollama=False,
        use_hf=True,
        transformer_model="microsoft/trocr-large-printed",  # IGNORED IF USE_TRANSFORMER IS FALSE
>>>>>>> 72c28547
        benchmark=args.benchmark,
    )
    i.infer()
    i.save(args.output)


if __name__ == "__main__":
    main()<|MERGE_RESOLUTION|>--- conflicted
+++ resolved
@@ -39,14 +39,10 @@
 
     i = Imprint(
         image_paths,
-<<<<<<< HEAD
         use_transformer=False,  # If True, use the transformer model defined in the transformer_model parameter. If False will default to pytesseract
         transformer_model="gemma3:12b-multigpu",  # IGNORED IF USE_TRANSFORMER IS FALSE
-=======
         use_ollama=False,
         use_hf=True,
-        transformer_model="microsoft/trocr-large-printed",  # IGNORED IF USE_TRANSFORMER IS FALSE
->>>>>>> 72c28547
         benchmark=args.benchmark,
     )
     i.infer()
